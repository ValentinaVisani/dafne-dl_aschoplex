--- conflicted
+++ resolved
@@ -18,11 +18,7 @@
 def default_keras_model_to_weights_function(modelObj: DynamicDLModel):
     return modelObj.model.get_weights()
 
-<<<<<<< HEAD
-def default_keras_delta_function(lhs: DynamicDLModel, rhs: DynamicDLModel, threshold=0):
-=======
 def default_keras_delta_function(lhs: DynamicDLModel, rhs: DynamicDLModel, threshold=None):
->>>>>>> d29a5f7a
     if lhs.model_id != rhs.model_id: raise IncompatibleModelError
     lhs_weights = lhs.get_weights()
     rhs_weights = rhs.get_weights()
@@ -113,11 +109,7 @@
     def apply_delta(self, other):
         return self.apply_delta_function(self, other)
     
-<<<<<<< HEAD
-    def calc_delta(self, other, threshold = 0):
-=======
     def calc_delta(self, other, threshold=None):
->>>>>>> d29a5f7a
         return self.calc_delta_function(self, other, threshold)
     
     def apply(self, data):
