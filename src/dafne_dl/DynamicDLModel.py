--- conflicted
+++ resolved
@@ -30,55 +30,7 @@
 import numpy as np
 import inspect
 import time
-<<<<<<< HEAD
 from misc import fn_to_source, source_to_fn
-=======
-
-def fn_to_source(function):
-    """
-    Given a function, returns it source. If the source cannot be retrieved, return the object itself
-    """
-    #print('Converting fn to source')
-    if function is None: return None
-    try:
-        return inspect.getsource(function)
-    except OSError:
-        #print('Conversion failed!')
-        try:
-            src = function.source
-            #print('Returning embedded source')
-            return src
-        except:
-            pass
-    print('Getting source failed - Returning bytecode')
-    return function # the source cannot be retrieved, return the object itself
-
-
-def source_to_fn(source, patches: dict = {}):
-    """
-    Given a source, return the (first) defined function. If the source is not a string, return the object itself
-    """
-    if type(source) is not str:
-        print("source to fn: source is not a string")
-        return source
-    #print("source to fn: source is string")
-    for search, replace in patches.items():
-        source = re.sub(search, replace, source)
-
-    locs = {}
-    globs = {}
-    try:
-        exec(source, globs, locs)
-    except Exception as e:
-        print("source to fn: exec failed", e)
-        return source # the string was just a string apparently, not valid code
-    for k,v in locs.items():
-        if callable(v):
-            #print('source_to_fn. Found function', k)
-            v.source = source
-            return v
-    return source
->>>>>>> 39daf2cd
 
 
 def default_keras_weights_to_model_function(modelObj: DynamicDLModel, weights):
