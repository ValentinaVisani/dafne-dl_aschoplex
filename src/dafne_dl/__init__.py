--- conflicted
+++ resolved
@@ -15,12 +15,8 @@
 
 # -*- coding: utf-8 -*-
 
-<<<<<<< HEAD
 VERSION='1.4-alpha'
-=======
-VERSION='1.3-alpha6'
 __version__ = VERSION
->>>>>>> 1d0114f9
 
 from . import resources
 
