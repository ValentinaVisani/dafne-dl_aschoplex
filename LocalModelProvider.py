#!/usr/bin/env python3
# -*- coding: utf-8 -*-
"""
Created on Mon Oct 19 14:39:39 2020

@author: francesco
"""
from pathlib import Path

from .interfaces import ModelProvider
from .DynamicDLModel import DynamicDLModel


AVAILABLE_MODELS = ["Classifier", "Thigh", "Leg"]

class LocalModelProvider(ModelProvider):
    
    def __init__(self, models_path):
        self.models_path = Path(models_path)
        
    def load_model(self, modelName: str) -> DynamicDLModel:
        print(f"Loading model: {modelName}")
        if modelName not in AVAILABLE_MODELS:
            raise ValueError()
        model_file = list(self.models_path.glob(f"{modelName}_*.model"))
        if len(model_file) == 0:
            raise FileNotFoundError("Could not find model file.")
        if len(model_file) > 1:
            raise ValueError(f"More than one '{modelName}' model found.")
        return DynamicDLModel.Load(open(model_file, 'rb'))
    
    def available_models(self) -> str:
<<<<<<< HEAD
        return list(MODEL_NAMES_MAP.keys())

    def upload_model(self, model_name, model):
        pass
=======
        return AVAILABLE_MODELS

    def upload_model(self, modelName: str, model: DynamicDLModel):
        print("You are using the LocalModelProvider. Therefore no upload is done!")
>>>>>>> d29a5f7a
<|MERGE_RESOLUTION|>--- conflicted
+++ resolved
@@ -30,14 +30,7 @@
         return DynamicDLModel.Load(open(model_file, 'rb'))
     
     def available_models(self) -> str:
-<<<<<<< HEAD
-        return list(MODEL_NAMES_MAP.keys())
-
-    def upload_model(self, model_name, model):
-        pass
-=======
         return AVAILABLE_MODELS
 
     def upload_model(self, modelName: str, model: DynamicDLModel):
-        print("You are using the LocalModelProvider. Therefore no upload is done!")
->>>>>>> d29a5f7a
+        print("You are using the LocalModelProvider. Therefore no upload is done!")